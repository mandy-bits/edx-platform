--- conflicted
+++ resolved
@@ -275,11 +275,6 @@
   }
 
   .edit-post-form {
-<<<<<<< HEAD
-    width: 100%;
-    margin-bottom: $baseline*2;
-=======
->>>>>>> 77a23a37
     @include clearfix;
     margin-bottom: $baseline*2;
     width: 100%;
@@ -302,10 +297,6 @@
     .post-update {
       @include blue-button;
       float: left;
-<<<<<<< HEAD
-      height: 37px;
-=======
->>>>>>> 77a23a37
       margin-top: $baseline/2;
       padding-bottom: 2px;
       height: 37px;
@@ -320,47 +311,24 @@
       padding: 0 $baseline/2;
       width: 100%;
       height: 40px;
-<<<<<<< HEAD
-      padding: 0 $baseline/2;
-      @include box-sizing(border-box);
-      border-radius: 3px;
-=======
->>>>>>> 77a23a37
       border: 1px solid #aaa;
       border-radius: 3px;
       box-shadow: 0 1px 3px $black-t0 inset;
       color: #333;
       font-size: 16px;
       font-family: $sans-serif;
-<<<<<<< HEAD
-      color: #333;
-      box-shadow: 0 1px 3px $black-t0 inset;
     }
 
     .tagsinput {
-      padding: $baseline/2;
-=======
-    }
-
-    .tagsinput {
->>>>>>> 77a23a37
       @include box-sizing(border-box);
       padding: $baseline/2;
       border: 1px solid #aaa;
       border-radius: 3px;
       background: $white;
-<<<<<<< HEAD
-      font-family: 'Monaco', monospace;
-=======
       box-shadow: 0 1px 3px $black-t1 inset;
->>>>>>> 77a23a37
       font-size: 13px;
       font-family: 'Monaco', monospace;
       line-height: 1.6;
-<<<<<<< HEAD
-      box-shadow: 0 1px 3px $black-t1 inset;
-=======
->>>>>>> 77a23a37
 
       span.tag {
         margin-bottom: 0;
@@ -372,19 +340,10 @@
     @include clearfix;
     margin-bottom: $baseline;
     width: 100%;
-<<<<<<< HEAD
-    margin-bottom: $baseline;
-    border-radius: 3px;
-    background: rgba(0, 0, 0, .55);
-    color: $white;
-    box-shadow: 0 1px 2px $black-t2 inset, 0 1px 0 $white-t2;
-    @include clearfix;
-=======
     border-radius: 3px;
     background: rgba(0, 0, 0, .55);
     box-shadow: 0 1px 2px $black-t2 inset, 0 1px 0 $white-t2;
     color: $white;
->>>>>>> 77a23a37
 
     .form-row {
       margin-bottom: $baseline;
@@ -398,51 +357,25 @@
       padding: $baseline/2;
       width: 100%;
       height: 200px;
-<<<<<<< HEAD
-      z-index: 1;
-      padding: $baseline/2;
-      @include box-sizing(border-box);
-      border: 1px solid #333;
-      border-radius: 3px 3px 0 0;
-      background: $white;
-      font-family: 'Monaco', monospace;
-=======
       border: 1px solid #333;
       border-radius: 3px 3px 0 0;
       background: $white;
       box-shadow: 0 1px 3px $black-t1 inset;
->>>>>>> 77a23a37
       font-size: 13px;
       font-family: 'Monaco', monospace;
       line-height: 1.6;
-<<<<<<< HEAD
-      box-shadow: 0 1px 3px $black-t1 inset;
     }
 
     .tagsinput {
-      padding: $baseline/2;
-=======
-    }
-
-    .tagsinput {
->>>>>>> 77a23a37
       @include box-sizing(border-box);
       padding: $baseline/2;
       border: 1px solid #333;
       border-radius: 3px;
       background: $white;
-<<<<<<< HEAD
-      font-family: 'Monaco', monospace;
-=======
       box-shadow: 0 1px 3px $black-t1 inset;
->>>>>>> 77a23a37
       font-size: 13px;
       font-family: 'Monaco', monospace;
       line-height: 1.6;
-<<<<<<< HEAD
-      box-shadow: 0 1px 3px $black-t1 inset;
-=======
->>>>>>> 77a23a37
 
       span.tag {
         margin-bottom: 0;
@@ -455,21 +388,13 @@
       position: relative;
       margin-top: -1px;
       padding: 25px $baseline $baseline/2 $baseline;
-<<<<<<< HEAD
-      @include box-sizing(border-box);
-=======
       width: 100%;
->>>>>>> 77a23a37
       border: 1px solid #333;
       border-radius: 0 0 3px 3px;
       background: #e6e6e6;
       box-shadow: 0 1px 3px $black-t1 inset;
       color: #333;
-<<<<<<< HEAD
-      box-shadow: 0 1px 3px $black-t1 inset;
-=======
       //height: 50px;
->>>>>>> 77a23a37
     }
 
     .new-post-preview-label {
@@ -487,23 +412,12 @@
       padding: 0 $baseline/2;
       width: 100%;
       height: 40px;
-<<<<<<< HEAD
-      padding: 0 $baseline/2;
-      @include box-sizing(border-box);
-      border-radius: 3px;
-=======
->>>>>>> 77a23a37
       border: 1px solid #333;
       border-radius: 3px;
       box-shadow: 0 1px 3px $black-t1 inset;
       color: #333;
       font-size: 16px;
       font-family: 'Open Sans', sans-serif;
-<<<<<<< HEAD
-      color: #333;
-      box-shadow: 0 1px 3px $black-t1 inset;
-=======
->>>>>>> 77a23a37
     }
 
     .new-post-title {
@@ -513,10 +427,6 @@
     .submit {
       @include blue-button;
       float: left;
-<<<<<<< HEAD
-      height: 37px;
-=======
->>>>>>> 77a23a37
       margin-top: $baseline/2;
       padding-bottom: 2px;
       height: 37px;
@@ -531,10 +441,7 @@
       @include white-button;
       float: left;
       margin: $baseline/2 0 0 15px;
-<<<<<<< HEAD
-=======
       border-color: #444;
->>>>>>> 77a23a37
     }
 
     .options {
@@ -543,10 +450,6 @@
       label {
         display: inline;
         margin-left: 8px;
-<<<<<<< HEAD
-        font-size: 15px;
-=======
->>>>>>> 77a23a37
         color: $white;
         text-shadow: none;
         font-size: 15px;
@@ -563,10 +466,7 @@
   .thread-tag {
     margin-right: 5px;
     padding: 3px $baseline/2 6px;
-<<<<<<< HEAD
-=======
     border: 1px solid #90c4d7;
->>>>>>> 77a23a37
     border-radius: 3px;
     background: #c5eeff;
     color: #333;
@@ -576,10 +476,6 @@
   .thread-title {
     display: block;
     margin-bottom: $baseline;
-<<<<<<< HEAD
-    font-size: 21px;
-=======
->>>>>>> 77a23a37
     color: #333;
     font-weight: 700;
     font-size: 21px;
@@ -625,10 +521,6 @@
       @include blue-button;
       margin-top: $baseline;
       text-align: center;
-<<<<<<< HEAD
-      margin-top: $baseline;
-=======
->>>>>>> 77a23a37
     }
   }
 
@@ -665,12 +557,7 @@
     @include box-sizing(border-box);
     @include transition(all .2s ease-out 0s);
     position: relative;
-<<<<<<< HEAD
-    font-family: $sans-serif;
-    padding: 25px $baseline $baseline/2 $baseline;
-=======
     overflow: hidden;
->>>>>>> 77a23a37
     margin-bottom: 5px;
     padding: 25px $baseline $baseline/2 $baseline;
     border: 1px solid #c8c8c8;
@@ -700,11 +587,7 @@
     margin-top: $baseline/2;
     margin-right: 5px;
     margin-bottom: 5px;
-<<<<<<< HEAD
-    margin-top: $baseline/2;
-=======
     margin-left: 5px;
->>>>>>> 77a23a37
     padding: 0px;
     height: 20px;
   }
@@ -833,17 +716,6 @@
       float: left;
       width: 20%;
       height: 100%;
-<<<<<<< HEAD
-      @include linear-gradient(top, rgba(255, 255, 255, .5), rgba(255, 255, 255, 0));
-      background-color: $gray-l4;
-      @include transition(all .2s ease-out);
-
-      &:hover {
-        background-color: $gray-l3;
-      }
-    }
-
-=======
       background-color: $gray-l4;
 
       &:hover {
@@ -863,32 +735,16 @@
       opacity: 1;
     }
 
->>>>>>> 77a23a37
     .home {
       border-radius: 3px 0 0 0;
       box-shadow: -1px 0 0 #aaa inset;
       cursor: pointer;
-<<<<<<< HEAD
-
-      .home-icon {
-        display: block;
-        position: absolute;
-        top: 30%;
-        left: 30%;
-        color: $gray-l1;
-        font-size: 28px;
-        z-index: 100;
-        opacity: 1;
-        @include transition(all .2s ease-out);
-      }
-=======
     }
 
     .home-icon {
       width: 100%;
       height: 100%;
       display: block;
->>>>>>> 77a23a37
     }
 
     .browse {
@@ -964,7 +820,6 @@
     .browse-topic-drop-btn {
       @include transition(none);
       position: absolute;
-      padding-top: 10%;
       top: -1px;
       left: -1px;
       z-index: 50;
@@ -982,24 +837,13 @@
       }
 
       span {
-<<<<<<< HEAD
-        font-size: 14px;
-        font-weight: 400;
-        line-height: 1.2;
-        color: #333;
-        text-shadow: 0 1px 0 $white-t3;
-=======
         @include transition(opacity .1s linear 0s);
         color: #333;
         text-shadow: 0 1px 0 $white-t3;
         font-weight: 400;
         font-size: 14px;
         line-height: 1.2;
->>>>>>> 77a23a37
         opacity: 0.0;
-      }
-      .drop-arrow {
-        font-size: 16px;
       }
       .drop-arrow {
         font-size: 16px;
@@ -1528,24 +1372,14 @@
 
       .row-title {
         padding: 30px $baseline;
-<<<<<<< HEAD
-        //width: 15%;
-        background-color: $gray-l4;
-=======
         background-color: $gray-l6;
->>>>>>> 77a23a37
         font-size: 12px;
       }
 
       .row-item-full, .row-item {
         font-size: 12px;
-<<<<<<< HEAD
-        padding-left: $baseline/2;
-        width: 30%;
-=======
         padding: 0px $baseline/2;
         width: 26%;
->>>>>>> 77a23a37
         vertical-align: middle;
 
         .icon {
@@ -1566,16 +1400,6 @@
       }
 
       .row-item-full {
-<<<<<<< HEAD
-        
-        .row-setting {
-          display: table-cell;
-          vertical-align: middle;
-        }
-
-        .row-description {
-          padding-left: 15px;
-=======
 
         .email-setting {
           display: inline-block;
@@ -1595,7 +1419,6 @@
         .row-description {
           display: inline-block;
           width:80%;
->>>>>>> 77a23a37
         }
       }
     }
@@ -1614,22 +1437,14 @@
 
   .helpgrid-row-notification {
     .icon-sign-blank {color: $green;}
-<<<<<<< HEAD
-    .icon-envelope {color: $gray;}
-=======
     .icon-envelope {color: $light-gray;}
->>>>>>> 77a23a37
   }
 
   .discussion-article {
     position: relative;
     padding: $baseline*2;
     min-height: 468px;         
-<<<<<<< HEAD
-    
-=======
-
->>>>>>> 77a23a37
+
     a {
       word-wrap: break-word;
     }
@@ -2801,11 +2616,7 @@
       float:right;
       padding-right: 5px;
       font-style: italic;
-<<<<<<< HEAD
-      cursor:pointer; 
-=======
       cursor: pointer; 
->>>>>>> 77a23a37
       margin-right: $baseline/2;
       opacity: 0.8;
 
@@ -2869,24 +2680,6 @@
 }
 
 .discussion-flag-abuse {
-<<<<<<< HEAD
-      font-size: 12px;
-      float:right;
-      padding-right: 5px;
-      font-style: italic;
-      cursor:pointer;
-      opacity: 0.8;
-
-      &:hover {
-        @include transition(opacity .2s linear 0s);
-        opacity: 1.0;
-      }
-
-    }  
-    
-.notflagged .icon {
-  display: block; 
-=======
   font-size: 12px;
   float:right;
   padding-right: 5px;
@@ -2894,6 +2687,7 @@
   cursor:pointer;
   opacity: 0.8;
 
+
   &:hover {
     @include transition(opacity .2s linear 0s);
     opacity: 1.0;
@@ -2903,26 +2697,18 @@
 .notflagged .icon {
   display: block;
   color: $gray-l2;
->>>>>>> 77a23a37
   float: left;
   margin: 3px;
   width: 10px;
   height: 14px;
   padding-right: 3px;
-<<<<<<< HEAD
-  color: $gray-l2;
-}
-
-.flagged .icon {
-  display: block; 
-=======
+
 }
 
 .flagged .icon
 {
   display: block;
   color: $gray-l2;
->>>>>>> 77a23a37
   float: left;
   margin: 3px;
   width: 10px;
