from django.conf import settings
from django.conf.urls import patterns, include, url
from django.contrib import admin
from django.conf.urls.static import static

# Not used, the work is done in the imported module.
from . import one_time_startup      # pylint: disable=W0611

import django.contrib.auth.views

# Uncomment the next two lines to enable the admin:
if settings.DEBUG or settings.MITX_FEATURES.get('ENABLE_DJANGO_ADMIN_SITE'):
    admin.autodiscover()

urlpatterns = ('',  # nopep8
    # certificate view

    url(r'^update_certificate$', 'certificates.views.update_certificate'),
    url(r'^$', 'branding.views.index', name="root"),   # Main marketing page, or redirect to courseware
    url(r'^dashboard$', 'student.views.dashboard', name="dashboard"),
    url(r'^login$', 'student.views.signin_user', name="signin_user"),
    url(r'^register$', 'student.views.register_user', name="register_user"),

    url(r'^admin_dashboard$', 'dashboard.views.dashboard'),

    url(r'^change_email$', 'student.views.change_email_request', name="change_email"),
    url(r'^email_confirm/(?P<key>[^/]*)$', 'student.views.confirm_email_change'),
    url(r'^change_name$', 'student.views.change_name_request', name="change_name"),
    url(r'^accept_name_change$', 'student.views.accept_name_change'),
    url(r'^reject_name_change$', 'student.views.reject_name_change'),
    url(r'^pending_name_changes$', 'student.views.pending_name_changes'),
    url(r'^event$', 'track.views.user_track'),
    url(r'^t/(?P<template>[^/]*)$', 'static_template_view.views.index'),   # TODO: Is this used anymore? What is STATIC_GRAB?

    url(r'^accounts/login$', 'student.views.accounts_login', name="accounts_login"),

    url(r'^login_ajax$', 'student.views.login_user', name="login"),
    url(r'^login_ajax/(?P<error>[^/]*)$', 'student.views.login_user'),
    url(r'^logout$', 'student.views.logout_user', name='logout'),
    url(r'^create_account$', 'student.views.create_account', name='create_account'),
    url(r'^activate/(?P<key>[^/]*)$', 'student.views.activate_account', name="activate"),

    url(r'^begin_exam_registration/(?P<course_id>[^/]+/[^/]+/[^/]+)$', 'student.views.begin_exam_registration', name="begin_exam_registration"),
    url(r'^create_exam_registration$', 'student.views.create_exam_registration'),

    url(r'^password_reset/$', 'student.views.password_reset', name='password_reset'),
    ## Obsolete Django views for password resets
    ## TODO: Replace with Mako-ized views
    url(r'^password_change/$', django.contrib.auth.views.password_change,
        name='auth_password_change'),
    url(r'^password_change_done/$', django.contrib.auth.views.password_change_done,
        name='auth_password_change_done'),
    url(r'^password_reset_confirm/(?P<uidb36>[0-9A-Za-z]+)-(?P<token>.+)/$',
        'student.views.password_reset_confirm_wrapper',
        name='auth_password_reset_confirm'),
    url(r'^password_reset_complete/$', django.contrib.auth.views.password_reset_complete,
        name='auth_password_reset_complete'),
    url(r'^password_reset_done/$', django.contrib.auth.views.password_reset_done,
        name='auth_password_reset_done'),

    url(r'^heartbeat$', include('heartbeat.urls')),
)

# University profiles only make sense in the default edX context
if not settings.MITX_FEATURES["USE_CUSTOM_THEME"]:
    urlpatterns += (
        ##
        ## Only universities without courses should be included here.  If
        ## courses exist, the dynamic profile rule below should win.
        ##
        url(r'^(?i)university_profile/WellesleyX$', 'courseware.views.static_university_profile',
            name="static_university_profile", kwargs={'org_id': 'WellesleyX'}),
        url(r'^(?i)university_profile/McGillX$', 'courseware.views.static_university_profile',
            name="static_university_profile", kwargs={'org_id': 'McGillX'}),
        url(r'^(?i)university_profile/TorontoX$', 'courseware.views.static_university_profile',
            name="static_university_profile", kwargs={'org_id': 'TorontoX'}),
        url(r'^(?i)university_profile/RiceX$', 'courseware.views.static_university_profile',
            name="static_university_profile", kwargs={'org_id': 'RiceX'}),
        url(r'^(?i)university_profile/ANUx$', 'courseware.views.static_university_profile',
            name="static_university_profile", kwargs={'org_id': 'ANUx'}),
        url(r'^(?i)university_profile/EPFLx$', 'courseware.views.static_university_profile',
            name="static_university_profile", kwargs={'org_id': 'EPFLx'}),

        url(r'^university_profile/(?P<org_id>[^/]+)$', 'courseware.views.university_profile',
            name="university_profile"),
    )

#Semi-static views (these need to be rendered and have the login bar, but don't change)
urlpatterns += (
    url(r'^404$', 'static_template_view.views.render',
        {'template': '404.html'}, name="404"),
)

# Semi-static views only used by edX, not by themes
if not settings.MITX_FEATURES["USE_CUSTOM_THEME"]:
    urlpatterns += (
        url(r'^jobs$', 'static_template_view.views.render',
            {'template': 'jobs.html'}, name="jobs"),
        url(r'^press$', 'student.views.press', name="press"),
        url(r'^media-kit$', 'static_template_view.views.render',
            {'template': 'media-kit.html'}, name="media-kit"),
        url(r'^faq$', 'static_template_view.views.render',
            {'template': 'faq.html'}, name="faq_edx"),
        url(r'^help$', 'static_template_view.views.render',
            {'template': 'help.html'}, name="help_edx"),

        # TODO: (bridger) The copyright has been removed until it is updated for edX
        # url(r'^copyright$', 'static_template_view.views.render',
        #     {'template': 'copyright.html'}, name="copyright"),

        #Press releases
        url(r'^press/([_a-zA-Z0-9-]+)$', 'static_template_view.views.render_press_release', name='press_release'),

        # Favicon
        (r'^favicon\.ico$', 'django.views.generic.simple.redirect_to', {'url': '/static/images/favicon.ico'}),

        url(r'^submit_feedback$', 'util.views.submit_feedback'),

    )

# Only enable URLs for those marketing links actually enabled in the
# settings. Disable URLs by marking them as None.
for key, value in settings.MKTG_URL_LINK_MAP.items():
    # Skip disabled URLs
    if value is None:
        continue

    # These urls are enabled separately
    if key == "ROOT" or key == "COURSES" or key == "FAQ":
        continue

    # Make the assumptions that the templates are all in the same dir
    # and that they all match the name of the key (plus extension)
    template = "%s.html" % key.lower()

    # To allow theme templates to inherit from default templates,
    # prepend a standard prefix
    if settings.MITX_FEATURES["USE_CUSTOM_THEME"]:
        template = "theme-" + template

    # Make the assumption that the URL we want is the lowercased
    # version of the map key
    urlpatterns += (url(r'^%s' % key.lower(),
                        'static_template_view.views.render',
                        {'template': template}, name=value),)


if settings.PERFSTATS:
    urlpatterns += (url(r'^reprofile$', 'perfstats.views.end_profile'),)

# Multicourse wiki (Note: wiki urls must be above the courseware ones because of
# the custom tab catch-all)
if settings.WIKI_ENABLED:
    from wiki.urls import get_pattern as wiki_pattern
    from django_notify.urls import get_pattern as notify_pattern

    # Note that some of these urls are repeated in course_wiki.course_nav. Make sure to update
    # them together.
    urlpatterns += (
        # First we include views from course_wiki that we use to override the default views.
        # They come first in the urlpatterns so they get resolved first
        url('^wiki/create-root/$', 'course_wiki.views.root_create', name='root_create'),
        url(r'^wiki/', include(wiki_pattern())),
        url(r'^notify/', include(notify_pattern())),

        # These urls are for viewing the wiki in the context of a course. They should
        # never be returned by a reverse() so they come after the other url patterns
        url(r'^courses/(?P<course_id>[^/]+/[^/]+/[^/]+)/course_wiki/?$',
            'course_wiki.views.course_wiki_redirect', name="course_wiki"),
        url(r'^courses/(?:[^/]+/[^/]+/[^/]+)/wiki/', include(wiki_pattern())),
    )


if settings.COURSEWARE_ENABLED:
    urlpatterns += (
        url(r'^courses/(?P<course_id>[^/]+/[^/]+/[^/]+)/jump_to/(?P<location>.*)$',
            'courseware.views.jump_to', name="jump_to"),
        url(r'^courses/(?P<course_id>[^/]+/[^/]+/[^/]+)/modx/(?P<location>.*?)/(?P<dispatch>[^/]*)$',
            'courseware.module_render.modx_dispatch',
            name='modx_dispatch'),


        # Software Licenses

        # TODO: for now, this is the endpoint of an ajax replay
        # service that retrieve and assigns license numbers for
        # software assigned to a course. The numbers have to be loaded
        # into the database.
        url(r'^software-licenses$', 'licenses.views.user_software_license', name="user_software_license"),

        url(r'^courses/(?P<course_id>[^/]+/[^/]+/[^/]+)/xqueue/(?P<userid>[^/]*)/(?P<mod_id>.*?)/(?P<dispatch>[^/]*)$',
            'courseware.module_render.xqueue_callback',
            name='xqueue_callback'),
        url(r'^change_setting$', 'student.views.change_setting',
            name='change_setting'),

        # TODO: These views need to be updated before they work
        url(r'^calculate$', 'util.views.calculate'),
        # TODO: We should probably remove the circuit package. I believe it was only used in the old way of saving wiki circuits for the wiki
        # url(r'^edit_circuit/(?P<circuit>[^/]*)$', 'circuit.views.edit_circuit'),
        # url(r'^save_circuit/(?P<circuit>[^/]*)$', 'circuit.views.save_circuit'),

        url(r'^courses/?$', 'branding.views.courses', name="courses"),
        url(r'^change_enrollment$',
            'student.views.change_enrollment', name="change_enrollment"),

        #About the course
        url(r'^courses/(?P<course_id>[^/]+/[^/]+/[^/]+)/about$',
            'courseware.views.course_about', name="about_course"),
        #View for mktg site (kept for backwards compatibility TODO - remove before merge to master)
        url(r'^courses/(?P<course_id>[^/]+/[^/]+/[^/]+)/mktg-about$',
            'courseware.views.mktg_course_about', name="mktg_about_course"),
        #View for mktg site
        url(r'^mktg/(?P<course_id>.*)$',
            'courseware.views.mktg_course_about', name="mktg_about_course"),



        #Inside the course
        url(r'^courses/(?P<course_id>[^/]+/[^/]+/[^/]+)/$',
            'courseware.views.course_info', name="course_root"),
        url(r'^courses/(?P<course_id>[^/]+/[^/]+/[^/]+)/info$',
            'courseware.views.course_info', name="info"),
        url(r'^courses/(?P<course_id>[^/]+/[^/]+/[^/]+)/syllabus$',
            'courseware.views.syllabus', name="syllabus"),   # TODO arjun remove when custom tabs in place, see courseware/courses.py
        url(r'^courses/(?P<course_id>[^/]+/[^/]+/[^/]+)/book/(?P<book_index>\d+)/$',
<<<<<<< HEAD
            'staticbook.views.index', name="book"),
        url(r'^courses/(?P<course_id>[^/]+/[^/]+/[^/]+)/book/(?P<book_index>\d+)/(?P<page>\d+)$',
            'staticbook.views.index', name="book"),
=======
            'staticbook.views.index', name="book"),
        url(r'^courses/(?P<course_id>[^/]+/[^/]+/[^/]+)/book/(?P<book_index>\d+)/(?P<page>\d+)$',
            'staticbook.views.index'),
        url(r'^courses/(?P<course_id>[^/]+/[^/]+/[^/]+)/book-shifted/(?P<page>[^/]*)$',
            'staticbook.views.index_shifted'),
>>>>>>> 4d8a7930

        url(r'^courses/(?P<course_id>[^/]+/[^/]+/[^/]+)/pdfbook/(?P<book_index>\d+)/$',
            'staticbook.views.pdf_index', name="pdf_book"),
        url(r'^courses/(?P<course_id>[^/]+/[^/]+/[^/]+)/pdfbook/(?P<book_index>\d+)/(?P<page>\d+)$',
            'staticbook.views.pdf_index', name="pdf_book"),

        url(r'^courses/(?P<course_id>[^/]+/[^/]+/[^/]+)/pdfbook/(?P<book_index>\d+)/chapter/(?P<chapter>\d+)/$',
            'staticbook.views.pdf_index', name="pdf_book"),
        url(r'^courses/(?P<course_id>[^/]+/[^/]+/[^/]+)/pdfbook/(?P<book_index>\d+)/chapter/(?P<chapter>\d+)/(?P<page>\d+)$',
            'staticbook.views.pdf_index', name="pdf_book"),

        url(r'^courses/(?P<course_id>[^/]+/[^/]+/[^/]+)/htmlbook/(?P<book_index>\d+)/$',
            'staticbook.views.html_index', name="html_book"),
        url(r'^courses/(?P<course_id>[^/]+/[^/]+/[^/]+)/htmlbook/(?P<book_index>\d+)/chapter/(?P<chapter>\d+)/$',
            'staticbook.views.html_index', name="html_book"),

        url(r'^courses/(?P<course_id>[^/]+/[^/]+/[^/]+)/courseware/?$',
            'courseware.views.index', name="courseware"),
        url(r'^courses/(?P<course_id>[^/]+/[^/]+/[^/]+)/courseware/(?P<chapter>[^/]*)/$',
            'courseware.views.index', name="courseware_chapter"),
        url(r'^courses/(?P<course_id>[^/]+/[^/]+/[^/]+)/courseware/(?P<chapter>[^/]*)/(?P<section>[^/]*)/$',
            'courseware.views.index', name="courseware_section"),
        url(r'^courses/(?P<course_id>[^/]+/[^/]+/[^/]+)/courseware/(?P<chapter>[^/]*)/(?P<section>[^/]*)/(?P<position>[^/]*)/?$',
            'courseware.views.index', name="courseware_position"),

        url(r'^courses/(?P<course_id>[^/]+/[^/]+/[^/]+)/progress$',
            'courseware.views.progress', name="progress"),
        # Takes optional student_id for instructor use--shows profile as that student sees it.
        url(r'^courses/(?P<course_id>[^/]+/[^/]+/[^/]+)/progress/(?P<student_id>[^/]*)/$',
            'courseware.views.progress', name="student_progress"),

        # For the instructor
        url(r'^courses/(?P<course_id>[^/]+/[^/]+/[^/]+)/instructor$',
            'instructor.views.instructor_dashboard', name="instructor_dashboard"),

        url(r'^courses/(?P<course_id>[^/]+/[^/]+/[^/]+)/gradebook$',
            'instructor.views.gradebook', name='gradebook'),
        url(r'^courses/(?P<course_id>[^/]+/[^/]+/[^/]+)/grade_summary$',
            'instructor.views.grade_summary', name='grade_summary'),
        url(r'^courses/(?P<course_id>[^/]+/[^/]+/[^/]+)/staff_grading$',
            'open_ended_grading.views.staff_grading', name='staff_grading'),
        url(r'^courses/(?P<course_id>[^/]+/[^/]+/[^/]+)/staff_grading/get_next$',
            'open_ended_grading.staff_grading_service.get_next', name='staff_grading_get_next'),
        url(r'^courses/(?P<course_id>[^/]+/[^/]+/[^/]+)/staff_grading/save_grade$',
            'open_ended_grading.staff_grading_service.save_grade', name='staff_grading_save_grade'),
        url(r'^courses/(?P<course_id>[^/]+/[^/]+/[^/]+)/staff_grading/save_grade$',
            'open_ended_grading.staff_grading_service.save_grade', name='staff_grading_save_grade'),
        url(r'^courses/(?P<course_id>[^/]+/[^/]+/[^/]+)/staff_grading/get_problem_list$',
            'open_ended_grading.staff_grading_service.get_problem_list', name='staff_grading_get_problem_list'),

        # Open Ended problem list
        url(r'^courses/(?P<course_id>[^/]+/[^/]+/[^/]+)/open_ended_problems$',
            'open_ended_grading.views.student_problem_list', name='open_ended_problems'),

        # Open Ended flagged problem list
        url(r'^courses/(?P<course_id>[^/]+/[^/]+/[^/]+)/open_ended_flagged_problems$',
            'open_ended_grading.views.flagged_problem_list', name='open_ended_flagged_problems'),
        url(r'^courses/(?P<course_id>[^/]+/[^/]+/[^/]+)/open_ended_flagged_problems/take_action_on_flags$',
            'open_ended_grading.views.take_action_on_flags', name='open_ended_flagged_problems_take_action'),

        # Cohorts management
        url(r'^courses/(?P<course_id>[^/]+/[^/]+/[^/]+)/cohorts$',
            'course_groups.views.list_cohorts', name="cohorts"),
        url(r'^courses/(?P<course_id>[^/]+/[^/]+/[^/]+)/cohorts/add$',
            'course_groups.views.add_cohort',
            name="add_cohort"),
        url(r'^courses/(?P<course_id>[^/]+/[^/]+/[^/]+)/cohorts/(?P<cohort_id>[0-9]+)$',
            'course_groups.views.users_in_cohort',
            name="list_cohort"),
        url(r'^courses/(?P<course_id>[^/]+/[^/]+/[^/]+)/cohorts/(?P<cohort_id>[0-9]+)/add$',
            'course_groups.views.add_users_to_cohort',
            name="add_to_cohort"),
        url(r'^courses/(?P<course_id>[^/]+/[^/]+/[^/]+)/cohorts/(?P<cohort_id>[0-9]+)/delete$',
            'course_groups.views.remove_user_from_cohort',
            name="remove_from_cohort"),
        url(r'^courses/(?P<course_id>[^/]+/[^/]+/[^/]+)/cohorts/debug$',
            'course_groups.views.debug_cohort_mgmt',
            name="debug_cohort_mgmt"),

        # Open Ended Notifications
        url(r'^courses/(?P<course_id>[^/]+/[^/]+/[^/]+)/open_ended_notifications$',
            'open_ended_grading.views.combined_notifications', name='open_ended_notifications'),

        url(r'^courses/(?P<course_id>[^/]+/[^/]+/[^/]+)/peer_grading$',
            'open_ended_grading.views.peer_grading', name='peer_grading'),

        url(r'^courses/(?P<course_id>[^/]+/[^/]+/[^/]+)/notes$', 'notes.views.notes', name='notes'),
        url(r'^courses/(?P<course_id>[^/]+/[^/]+/[^/]+)/notes/', include('notes.urls')),

    )

    # allow course staff to change to student view of courseware
    if settings.MITX_FEATURES.get('ENABLE_MASQUERADE'):
        urlpatterns += (
            url(r'^masquerade/(?P<marg>.*)$', 'courseware.masquerade.handle_ajax', name="masquerade-switch"),
        )

    # discussion forums live within courseware, so courseware must be enabled first
    if settings.MITX_FEATURES.get('ENABLE_DISCUSSION_SERVICE'):
        urlpatterns += (
            url(r'^courses/(?P<course_id>[^/]+/[^/]+/[^/]+)/news$',
                'courseware.views.news', name="news"),
            url(r'^courses/(?P<course_id>[^/]+/[^/]+/[^/]+)/discussion/',
                include('django_comment_client.urls'))
        )
    urlpatterns += (
        # This MUST be the last view in the courseware--it's a catch-all for custom tabs.
        url(r'^courses/(?P<course_id>[^/]+/[^/]+/[^/]+)/(?P<tab_slug>[^/]+)/$',
        'courseware.views.static_tab', name="static_tab"),
    )

    if settings.MITX_FEATURES.get('ENABLE_STUDENT_HISTORY_VIEW'):
        urlpatterns += (
            url(r'^courses/(?P<course_id>[^/]+/[^/]+/[^/]+)/submission_history/(?P<student_username>[^/]*)/(?P<location>.*?)$',
                'courseware.views.submission_history',
                name='submission_history'),
        )


if settings.ENABLE_JASMINE:
    urlpatterns += (url(r'^_jasmine/', include('django_jasmine.urls')),)

if settings.DEBUG or settings.MITX_FEATURES.get('ENABLE_DJANGO_ADMIN_SITE'):
    ## Jasmine and admin
    urlpatterns += (url(r'^admin/', include(admin.site.urls)),)

if settings.MITX_FEATURES.get('AUTH_USE_OPENID'):
    urlpatterns += (
        url(r'^openid/login/$', 'django_openid_auth.views.login_begin', name='openid-login'),
        url(r'^openid/complete/$', 'external_auth.views.openid_login_complete', name='openid-complete'),
        url(r'^openid/logo.gif$', 'django_openid_auth.views.logo', name='openid-logo'),
    )

if settings.MITX_FEATURES.get('AUTH_USE_SHIB'):
    urlpatterns += (
        url(r'^shib-login/$', 'external_auth.views.shib_login', name='shib-login'),
    )

if settings.MITX_FEATURES.get('RESTRICT_ENROLL_BY_REG_METHOD'):
    urlpatterns += (
        url(r'^course_specific_login/(?P<course_id>[^/]+/[^/]+/[^/]+)/$',
            'external_auth.views.course_specific_login', name='course-specific-login'),
        url(r'^course_specific_register/(?P<course_id>[^/]+/[^/]+/[^/]+)/$',
            'external_auth.views.course_specific_register', name='course-specific-register'),

    )


if settings.MITX_FEATURES.get('AUTH_USE_OPENID_PROVIDER'):
    urlpatterns += (
        url(r'^openid/provider/login/$', 'external_auth.views.provider_login', name='openid-provider-login'),
        url(r'^openid/provider/login/(?:.+)$', 'external_auth.views.provider_identity', name='openid-provider-login-identity'),
        url(r'^openid/provider/identity/$', 'external_auth.views.provider_identity', name='openid-provider-identity'),
        url(r'^openid/provider/xrds/$', 'external_auth.views.provider_xrds', name='openid-provider-xrds')
    )

if settings.MITX_FEATURES.get('ENABLE_PEARSON_LOGIN', False):
    urlpatterns += url(r'^testcenter/login$', 'external_auth.views.test_center_login'),

if settings.MITX_FEATURES.get('ENABLE_LMS_MIGRATION'):
    urlpatterns += (
        url(r'^migrate/modules$', 'lms_migration.migrate.manage_modulestores'),
        url(r'^migrate/reload/(?P<reload_dir>[^/]+)$', 'lms_migration.migrate.manage_modulestores'),
        url(r'^migrate/reload/(?P<reload_dir>[^/]+)/(?P<commit_id>[^/]+)$', 'lms_migration.migrate.manage_modulestores'),
        url(r'^gitreload$', 'lms_migration.migrate.gitreload'),
        url(r'^gitreload/(?P<reload_dir>[^/]+)$', 'lms_migration.migrate.gitreload'),
    )

if settings.MITX_FEATURES.get('ENABLE_SQL_TRACKING_LOGS'):
    urlpatterns += (
        url(r'^event_logs$', 'track.views.view_tracking_log'),
        url(r'^event_logs/(?P<args>.+)$', 'track.views.view_tracking_log'),
    )

if settings.MITX_FEATURES.get('ENABLE_SERVICE_STATUS'):
    urlpatterns += (
        url(r'^status/', include('service_status.urls')),
    )

if settings.MITX_FEATURES.get('ENABLE_INSTRUCTOR_BACKGROUND_TASKS'):
    urlpatterns += (
        url(r'^instructor_task_status/$', 'instructor_task.views.instructor_task_status', name='instructor_task_status'),
    )

if settings.MITX_FEATURES.get('RUN_AS_ANALYTICS_SERVER_ENABLED'):
    urlpatterns += (
        url(r'^edinsights_service/', include('edinsights.core.urls')),
    )
    import edinsights.core.registry

# FoldIt views
urlpatterns += (
    # The path is hardcoded into their app...
    url(r'^comm/foldit_ops', 'foldit.views.foldit_ops', name="foldit_ops"),
)

if settings.MITX_FEATURES.get('ENABLE_DEBUG_RUN_PYTHON'):
    urlpatterns += (
        url(r'^debug/run_python', 'debug.views.run_python'),
    )

# Crowdsourced hinting instructor manager.
if settings.MITX_FEATURES.get('ENABLE_HINTER_INSTRUCTOR_VIEW'):
    urlpatterns += (
        url(r'^courses/(?P<course_id>[^/]+/[^/]+/[^/]+)/hint_manager$',
            'instructor.hint_manager.hint_manager', name="hint_manager"),
    )

urlpatterns = patterns(*urlpatterns)

if settings.DEBUG:
    urlpatterns += static(settings.STATIC_URL, document_root=settings.STATIC_ROOT)

#Custom error pages
handler404 = 'static_template_view.views.render_404'
handler500 = 'static_template_view.views.render_500'<|MERGE_RESOLUTION|>--- conflicted
+++ resolved
@@ -214,8 +214,6 @@
         url(r'^mktg/(?P<course_id>.*)$',
             'courseware.views.mktg_course_about', name="mktg_about_course"),
 
-
-
         #Inside the course
         url(r'^courses/(?P<course_id>[^/]+/[^/]+/[^/]+)/$',
             'courseware.views.course_info', name="course_root"),
@@ -223,18 +221,11 @@
             'courseware.views.course_info', name="info"),
         url(r'^courses/(?P<course_id>[^/]+/[^/]+/[^/]+)/syllabus$',
             'courseware.views.syllabus', name="syllabus"),   # TODO arjun remove when custom tabs in place, see courseware/courses.py
+
         url(r'^courses/(?P<course_id>[^/]+/[^/]+/[^/]+)/book/(?P<book_index>\d+)/$',
-<<<<<<< HEAD
             'staticbook.views.index', name="book"),
         url(r'^courses/(?P<course_id>[^/]+/[^/]+/[^/]+)/book/(?P<book_index>\d+)/(?P<page>\d+)$',
             'staticbook.views.index', name="book"),
-=======
-            'staticbook.views.index', name="book"),
-        url(r'^courses/(?P<course_id>[^/]+/[^/]+/[^/]+)/book/(?P<book_index>\d+)/(?P<page>\d+)$',
-            'staticbook.views.index'),
-        url(r'^courses/(?P<course_id>[^/]+/[^/]+/[^/]+)/book-shifted/(?P<page>[^/]*)$',
-            'staticbook.views.index_shifted'),
->>>>>>> 4d8a7930
 
         url(r'^courses/(?P<course_id>[^/]+/[^/]+/[^/]+)/pdfbook/(?P<book_index>\d+)/$',
             'staticbook.views.pdf_index', name="pdf_book"),
