import logging
from lxml import etree
from dateutil import parser

from pkg_resources import resource_string

from xmodule.editing_module import EditingDescriptor
from xmodule.x_module import XModule
from xmodule.xml_module import XmlDescriptor
from xblock.core import Scope, Integer, String

log = logging.getLogger(__name__)

class FolditModule(XModule):

    css = {'scss': [resource_string(__name__, 'css/foldit/leaderboard.scss')]}

    # default to what Spring_7012x uses
    required_level = Integer(default=4, scope=Scope.settings)
    required_sublevel = Integer(default=5, scope=Scope.settings)
    due = String(help="Date that this problem is due by", scope=Scope.settings, default='')

    show_basic_score = String(scope=Scope.settings, default='false')
    show_leaderboard = String(scope=Scope.settings, default='false')

    def __init__(self, *args, **kwargs):
        XModule.__init__(self, *args, **kwargs)
        """

        Example:
         <foldit show_basic_score="true"
            required_level="4"
            required_sublevel="3"
            show_leaderboard="false"/>
        """
        def parse_due_date():
            """
            Pull out the date, or None
            """
            s = self.due
            if s:
                return parser.parse(s)
            else:
                return None

        self.due_time = parse_due_date()

    def is_complete(self):
        """
        Did the user get to the required level before the due date?
        """
        # We normally don't want django dependencies in xmodule.  foldit is
        # special.  Import this late to avoid errors with things not yet being
        # initialized.
        from foldit.models import PuzzleComplete

        complete = PuzzleComplete.is_level_complete(
            self.system.anonymous_student_id,
            self.required_level,
            self.required_sublevel,
            self.due_time)
        return complete

    def completed_puzzles(self):
        """
        Return a list of puzzles that this user has completed, as an array of
        dicts:

        [ {'set': int,
           'subset': int,
           'created': datetime} ]

        The list is sorted by set, then subset
        """
        from foldit.models import PuzzleComplete

        return sorted(
            PuzzleComplete.completed_puzzles(self.system.anonymous_student_id),
            key=lambda d: (d['set'], d['subset']))

    def puzzle_leaders(self, n=10):
        """
        Returns a list of n pairs (user, score) corresponding to the top
        scores; the pairs are in descending order of score.
        """
        from foldit.models import Score

        return [(e['username'], e['score']) for e in Score.get_tops_n(10)]

    def get_html(self):
        """
        Render the html for the module.
        """
        goal_level = '{0}-{1}'.format(
            self.required_level,
            self.required_sublevel)

<<<<<<< HEAD
        showbasic = (self.show_basic_score.lower() == "true")
        showleader = (self.show_leaderboard.lower() == "true")
=======
        showbasic = (self.metadata.get("show_basic_score", "").lower() == "true")
        showleader = (self.metadata.get("show_leaderboard", "").lower() == "true")

>>>>>>> c1846134
        context = {
            'due': self.due,
            'success': self.is_complete(),
            'goal_level': goal_level,
            'completed': self.completed_puzzles(),
            'top_scores': self.puzzle_leaders(),
            'show_basic': showbasic,
            'show_leader': showleader,
            'folditbasic': self.get_basicpuzzles_html(),
            'folditchallenge': self.get_challenge_html()
            }

        return self.system.render_template('foldit.html', context)

    def get_basicpuzzles_html(self):
        """
        Render html for the basic puzzle section.
        """
        goal_level = '{0}-{1}'.format(
            self.required_level,
            self.required_sublevel)

        context = {
            'due': self.due,
            'success': self.is_complete(),
            'goal_level': goal_level,
            'completed': self.completed_puzzles(),
            }
        return self.system.render_template('folditbasic.html', context)

    def get_challenge_html(self):
        """
        Render html for challenge (i.e., the leaderboard)
        """

        context = {
            'top_scores': self.puzzle_leaders()}

        return self.system.render_template('folditchallenge.html', context)

    def get_score(self):
        """
        0 / 1 based on whether student has gotten far enough.
        """
        score = 1 if self.is_complete() else 0
        return {'score': score,
                'total': self.max_score()}

    def max_score(self):
        return 1



class FolditDescriptor(XmlDescriptor, EditingDescriptor):
    """
    Module for adding Foldit problems to courses
    """
    mako_template = "widgets/html-edit.html"
    module_class = FolditModule
    filename_extension = "xml"

    stores_state = True
    has_score = True
    template_dir_name = "foldit"

    js = {'coffee': [resource_string(__name__, 'js/src/html/edit.coffee')]}
    js_module_name = "HTMLEditingDescriptor"

    # The grade changes without any student interaction with the edx website,
    # so always need to actually check.
    always_recalculate_grades = True

    metadata_attributes = XmlDescriptor.metadata_attributes + ('required_level', 'required_sublevel')<|MERGE_RESOLUTION|>--- conflicted
+++ resolved
@@ -95,14 +95,9 @@
             self.required_level,
             self.required_sublevel)
 
-<<<<<<< HEAD
         showbasic = (self.show_basic_score.lower() == "true")
         showleader = (self.show_leaderboard.lower() == "true")
-=======
-        showbasic = (self.metadata.get("show_basic_score", "").lower() == "true")
-        showleader = (self.metadata.get("show_leaderboard", "").lower() == "true")
 
->>>>>>> c1846134
         context = {
             'due': self.due,
             'success': self.is_complete(),
