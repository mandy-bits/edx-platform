import json
import hashlib

from lxml import etree

try: # This lets us do __name__ == ='__main__'
    from django.conf import settings
    from auth.models import UserProfile
except: 
    settings = None 


<<<<<<< HEAD
import json
import hashlib
import logging
=======
>>>>>>> 3a6a43c0

''' This file will eventually form an abstraction layer between the
course XML file and the rest of the system. 

TODO: Shift everything from xml.dom.minidom to XPath (or XQuery)
'''

log = logging.getLogger("mitx.courseware")

def fasthash(string):
    m = hashlib.new("md4")
    m.update(string)
    return "id"+m.hexdigest()

def xpath(xml, query_string, **args):
    ''' Safe xpath query into an xml tree:
        * xml is the tree.
        * query_string is the query
        * args are the parameters. Substitute for {params}. 
        We should remove this with the move to lxml. 
        We should also use lxml argument passing. '''
    doc = etree.fromstring(xml)
    print type(doc)
    def escape(x):
        # TODO: This should escape the string. For now, we just assume it's made of valid characters. 
        # Couldn't figure out how to escape for lxml in a few quick Googles
        valid_chars="".join(map(chr, range(ord('a'),ord('z')+1)+range(ord('A'),ord('Z')+1)+range(ord('0'), ord('9')+1)))+"_ "
        for e in x:
            if e not in valid_chars:
                raise Exception("Invalid char in xpath expression. TODO: Escape")
        return x

    args=dict( ((k, escape(args[k])) for k in args) )
    print args
    results = doc.xpath(query_string.format(**args))
    return results

def xpath_remove(tree, path):
    ''' Remove all items matching path from lxml tree.  Works in
        place.'''
    items = tree.xpath(path)
    for item in items: 
        item.getparent().remove(item)
    return tree

if __name__=='__main__':
    print xpath('<html><problem name="Bob"></problem></html>', '/{search}/problem[@name="{name}"]', 
                search='html', name="Bob")

def item(l, default="", process=lambda x:x):
    if len(l)==0:
        return default
    elif len(l)==1:
        return process(l[0])
    else:
        raise Exception('Malformed XML')

def id_tag(course):
    ''' Tag all course elements with unique IDs '''
    default_ids = {'video':'youtube',
                   'problem':'filename',
                   'sequential':'id',
                   'html':'filename',
                   'vertical':'id', 
                   'tab':'id',
                   'schematic':'id'}
    
    # Tag elements with unique IDs
    elements = course.xpath("|".join(['//'+c for c in default_ids]))
    for elem in elements:
        if elem.get('id'):
            pass
        elif elem.get(default_ids[elem.tag]):
            new_id = elem.get(default_ids[elem.tag]) 
            new_id = "".join([a for a in new_id if a.isalnum()]) # Convert to alphanumeric
            # Without this, a conflict may occur between an hmtl or youtube id
            new_id = default_ids[elem.tag] + new_id
            elem.set('id', new_id)
        else:
            elem.set('id', fasthash(etree.tostring(elem)))
            
def propogate_downward_tag(element, attribute_name, parent_attribute = None):
    ''' This call is to pass down an attribute to all children. If an element
    has this attribute, it will be "inherited" by all of its children. If a
    child (A) already has that attribute, A will keep the same attribute and
    all of A's children will inherit A's attribute. This is a recursive call.'''
    
    if (parent_attribute == None): #This is the entry call. Select all due elements
        all_attributed_elements = element.xpath("//*[@" + attribute_name +"]")
        for attributed_element in all_attributed_elements:
            attribute_value = attributed_element.get(attribute_name)
            for child_element in attributed_element:
                propogate_downward_tag(child_element, attribute_name, attribute_value)
    else:
        '''The hack below is because we would get _ContentOnlyELements from the
        iterator that can't have due dates set. We can't find API for it. If we
        ever have an element which subclasses BaseElement, we will not tag it'''
        if not element.get(attribute_name) and type(element) == etree._Element:
            element.set(attribute_name, parent_attribute)
            
            for child_element in element:
                propogate_downward_tag(child_element, attribute_name, parent_attribute)
        else:
            #This element would have already been found by Xpath, so we return
            #for now and trust that this element will get its turn to propogate
            #to its children later.
            return
            
def course_file(user):
    # TODO: Cache. 
    tree = etree.parse(settings.DATA_DIR+UserProfile.objects.get(user=user).courseware)
    id_tag(tree)
    propogate_downward_tag(tree, "due")
    propogate_downward_tag(tree, "graded")
    return tree

def module_xml(coursefile, module, id_tag, module_id):
    ''' Get XML for a module based on module and module_id. Assumes
        module occurs once in courseware XML file.. '''
    doc = coursefile

    # Sanitize input
    if not module.isalnum():
        raise Exception("Module is not alphanumeric")
    if not module_id.isalnum():
        raise Exception("Module ID is not alphanumeric")
    xpath_search='//*/{module}[(@{id_tag} = "{id}") or (@id = "{id}")]'.format(module=module, 
                                                           id_tag=id_tag,
                                                           id=module_id)
    #result_set=doc.xpathEval(xpath_search)
    result_set=doc.xpath(xpath_search)
    if len(result_set)>1:
        print "WARNING: Potentially malformed course file", module, module_id
    if len(result_set)==0:
        return None
    return etree.tostring(result_set[0])
    #return result_set[0].serialize()

def toc_from_xml(dom, active_chapter, active_section):
    name = dom.xpath('//course/@name')[0]

    chapters = dom.xpath('//course[@name=$name]/chapter', name=name)
    ch=list()
    for c in chapters:
        if c.get('name') == 'hidden':
            continue
        sections=list()
        for s in dom.xpath('//course[@name=$name]/chapter[@name=$chname]/section', name=name, chname=c.get('name')): 
            sections.append({'name':s.get("name") or "", 
                             'time':s.get("time") or "", 
                             'format':s.get("format") or "", 
                             'due':s.get("due") or "",
                             'active':(c.get("name")==active_chapter and \
                                           s.get("name")==active_section)})
        ch.append({'name':c.get("name"), 
                   'sections':sections,
                   'active':(c.get("name")==active_chapter)})
    return ch
<|MERGE_RESOLUTION|>--- conflicted
+++ resolved
@@ -1,5 +1,6 @@
 import json
 import hashlib
+import logging
 
 from lxml import etree
 
@@ -8,14 +9,6 @@
     from auth.models import UserProfile
 except: 
     settings = None 
-
-
-<<<<<<< HEAD
-import json
-import hashlib
-import logging
-=======
->>>>>>> 3a6a43c0
 
 ''' This file will eventually form an abstraction layer between the
 course XML file and the rest of the system. 
