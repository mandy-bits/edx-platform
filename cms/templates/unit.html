<%inherit file="base.html" />
<%! from django.core.urlresolvers import reverse %>
<%namespace name="units" file="widgets/units.html" />
<%block name="title">Individual Unit</%block>
<%block name="bodyclass">is-signedin course unit</%block>

<%block name="jsextra">
  <script type='text/javascript'>
  $(document).ready(function() {
    new CMS.Views.UnitEdit({
      el: $('.main-wrapper'),
      model: new CMS.Models.Module({
        id: '${unit_location}',
        state: '${unit_state}'
      })
    });

    $(document).ready(function() {

      // tabs
      $('.tab-group').tabs();
    });

    $('.new-component-template').each(function(){
        $emptyEditor = $(this).find('.empty');
        $(this).prepend($emptyEditor);
      });
    });

    var unit_location_analytics = '${unit_location}';
  </script>

</%block>
<%block name="content">
  <div class="main-wrapper edit-state-${unit_state}" data-id="${unit_location}">
    <div class="inner-wrapper">
      <div class="alert editing-draft-alert">
        <p class="alert-message"><strong>You are editing a draft.</strong>
        % if published_date:
        This unit was originally published on ${published_date}.
        % endif
        </p>
        <a href="${published_preview_link}" target="_blank" class="alert-action secondary">View the Live Version</a>
      </div>
      <div class="main-column">
        <article class="unit-body window">
          <p class="unit-name-input"><label>Display Name:</label><input type="text" value="${unit.display_name_with_default | h}" class="unit-display-name-input" /></p>
          <ol class="components">
            % for id in components:
            <li class="component" data-id="${id}"/>
            % endfor
            <li class="new-component-item adding">
              <div class="new-component">
                <h5>Add New Component</h5>
                <ul class="new-component-type">
                  % for type, templates in sorted(component_templates.items()):
                  <li>
                  % if type == 'advanced' or len(templates) > 1:
                    <a href="#" class="multiple-templates" data-type="${type}">
                  % else:
                    % for _, location, _ in templates:
                    <a href="#" class="single-template" data-type="${type}" data-location="${location}">
                    % endfor
                  % endif
                      <span class="large-template-icon large-${type}-icon"></span>
                      <span class="name">${type}</span>
                    </a>
                  </li>
                  % endfor
                </ul>
              </div>
                % for type, templates in sorted(component_templates.items()):
                  % if len(templates) > 1 or type == 'advanced':
                <div class="new-component-templates new-component-${type}">
                    % if type == "problem":
<<<<<<< HEAD
                    <div class="tab-group tabs">
                            <ul class="problem-type-tabs nav-tabs">
                              <li class="current">
                                <a class="link-tab" href="#tab1">Common Problem Types</a>
                              </li>
                              <li>
                                <a class="link-tab" href="#tab2">Advanced</a>
                              </li>
                            </ul>
                    % endif
                    <div class="tab current" id="tab1">
                      <ul class="new-component-template">
                          % for name, category, has_markdown, is_empty, boilerplate_name in templates:
                            % if has_markdown or type != "problem":
                                % if is_empty:
                                  <li class="editor-md empty">
                                    <a href="#" data-category="${category}">
                                      <span class="name">${name}</span>
                                    </a>
                                  </li>

                                % else:
                                  <li class="editor-md">
                                    <a href="#" data-category="${category}" 
                                       data-boilerplate="${boilerplate_name}">
                                      <span class="name">${name}</span>
                                    </a>
                                  </li>
                                % endif
                            % endif

                          %endfor
                      </ul>
                    </div>
                    % if type == "problem":
                        <div class="tab" id="tab2">
                          <ul class="new-component-template">
                              <li class="editor-manual empty">
                                <a href="#" data-category="problem" data-metadata="{markdown: null}">
                                  <span class="name">Blank</span>
                                </a>
                              </li>
                              % for name, category, has_markdown, is_empty, boilerplate_name in templates:
                                % if not has_markdown:
                                  <li class="editor-manual">
                                    <a href="#" data-category="${category}" 
                                       data-boilerplate="${boilerplate_name}">
                                      <span class="name">${name}</span>
                                    </a>
                                  </li>
                                % endif
                              % endfor
                          </ul>
                        </div>
                    </div>
                    % endif
                    <a href="#" class="cancel-button">Cancel</a>
                </div>
=======
                      <div class="tab-group tabs">
                              <ul class="problem-type-tabs nav-tabs">
                                <li class="current">
                                  <a class="link-tab" href="#tab1">Common Problem Types</a>
                                </li>
                                <li>
                                  <a class="link-tab" href="#tab2">Advanced</a>
                                </li>
                              </ul>
                      % endif
                          <div class="tab current" id="tab1">
                            <ul class="new-component-template">
                                % for name, location, has_markdown in templates:
                                  % if has_markdown or type != "problem":
                                    <li class="editor-md">
                                      <a href="#" id="${location}" data-location="${location}">
                                        <span class="name"> ${name}</span>
                                      </a>
                                    </li>
                                  % endif
  
                                %endfor
                            </ul>
                          </div>
                      % if type == "problem":
                              <div class="tab" id="tab2">
                                <ul class="new-component-template">
                                    % for name, location, has_markdown in templates:
                                      % if not has_markdown:
                                        <li class="editor-manual">
                                          <a href="#" id="${location}" data-location="${location}">
                                            <span class="name"> ${name}</span>
                                          </a>
                                        </li>
                                      % endif
                                    % endfor
                                </ul>
                              </div>
                      </div>
                      % endif
                      <a href="#" class="cancel-button">Cancel</a>
                  </div>
                  % endif
>>>>>>> 3fe830a8
                % endfor
            </li>
          </ol>
        </article>
      </div>

      <div class="sidebar">
        <div class="unit-settings window">
          <h4 class="header">Unit Settings</h4>
          <div class="window-contents">
            <div class="row visibility">
              <label class="inline-label">Visibility:</label>
              <select class='visibility-select'>
                <option value="public">Public</option>
                <option value="private">Private</option>
              </select>
            </div>
            <div class="row published-alert">
              <p class="edit-draft-message">This unit has been published. To make changes, you must <a href="#" class="create-draft">edit a draft</a>.</p>
              <p class="publish-draft-message">This is a draft of the published unit. To update the live version, you must <a href="#" class="publish-draft">replace it with this draft</a>.</p>
            </div>
            <div class="row status">
              <p>This unit is scheduled to be released to <strong>students</strong>
              % if release_date is not None:
                  on <strong>${release_date}</strong>
              % endif
              with the subsection <a href="${reverse('edit_subsection', kwargs={'location': subsection.location})}">"${subsection.display_name_with_default}"</a></p>
            </div>
            <div class="row unit-actions">
              <a href="#" class="delete-draft delete-button">Delete Draft</a>
              <a href="${draft_preview_link}" target="_blank" class="preview-button">Preview</a>
              <a href="${published_preview_link}" target="_blank" class="view-button">View Live</a>
            </div>
          </div>
        </div>
        <div class="window unit-location">
          <h4 class="header">Unit Location</h4>
          <div class="window-contents">
            <div><input type="text" class="url" value="/courseware/${section.url_name}/${subsection.url_name}" disabled /></div>
            <ol>
              <li>
                <a href="#" class="section-item">${section.display_name_with_default}</a>
                <ol>
                  <li>
                    <a href="${reverse('edit_subsection', args=[subsection.location])}" class="section-item">
                      <span class="folder-icon"></span>
                      <span class="subsection-name"><span class="subsection-name-value">${subsection.display_name_with_default}</span></span>
                    </a>
                    ${units.enum_units(subsection, actions=False, selected=unit.location)}
                  </li>
                </ol>
              </li>
            </ol>
          </div>
        </div>
      </div>
    </div>
  </div>

</%block><|MERGE_RESOLUTION|>--- conflicted
+++ resolved
@@ -58,8 +58,8 @@
                   % if type == 'advanced' or len(templates) > 1:
                     <a href="#" class="multiple-templates" data-type="${type}">
                   % else:
-                    % for _, location, _ in templates:
-                    <a href="#" class="single-template" data-type="${type}" data-location="${location}">
+                    % for _, category, _ in templates:
+                    <a href="#" class="single-template" data-type="${type}" data-category="${category}">
                     % endfor
                   % endif
                       <span class="large-template-icon large-${type}-icon"></span>
@@ -73,7 +73,6 @@
                   % if len(templates) > 1 or type == 'advanced':
                 <div class="new-component-templates new-component-${type}">
                     % if type == "problem":
-<<<<<<< HEAD
                     <div class="tab-group tabs">
                             <ul class="problem-type-tabs nav-tabs">
                               <li class="current">
@@ -132,51 +131,7 @@
                     % endif
                     <a href="#" class="cancel-button">Cancel</a>
                 </div>
-=======
-                      <div class="tab-group tabs">
-                              <ul class="problem-type-tabs nav-tabs">
-                                <li class="current">
-                                  <a class="link-tab" href="#tab1">Common Problem Types</a>
-                                </li>
-                                <li>
-                                  <a class="link-tab" href="#tab2">Advanced</a>
-                                </li>
-                              </ul>
-                      % endif
-                          <div class="tab current" id="tab1">
-                            <ul class="new-component-template">
-                                % for name, location, has_markdown in templates:
-                                  % if has_markdown or type != "problem":
-                                    <li class="editor-md">
-                                      <a href="#" id="${location}" data-location="${location}">
-                                        <span class="name"> ${name}</span>
-                                      </a>
-                                    </li>
-                                  % endif
-  
-                                %endfor
-                            </ul>
-                          </div>
-                      % if type == "problem":
-                              <div class="tab" id="tab2">
-                                <ul class="new-component-template">
-                                    % for name, location, has_markdown in templates:
-                                      % if not has_markdown:
-                                        <li class="editor-manual">
-                                          <a href="#" id="${location}" data-location="${location}">
-                                            <span class="name"> ${name}</span>
-                                          </a>
-                                        </li>
-                                      % endif
-                                    % endfor
-                                </ul>
-                              </div>
-                      </div>
-                      % endif
-                      <a href="#" class="cancel-button">Cancel</a>
-                  </div>
-                  % endif
->>>>>>> 3fe830a8
+                @endif
                 % endfor
             </li>
           </ol>
