--- conflicted
+++ resolved
@@ -19,10 +19,7 @@
         modulestore = get_modulestore(self.course.location)
         return modulestore.get_item(self.course.location).checklists
 
-<<<<<<< HEAD
 
-=======
->>>>>>> 04f5f733
     def compare_checklists(self, persisted, request):
         """
         Handles url expansion as possible difference and descends into guts
@@ -33,21 +30,12 @@
         compare_urls = (persisted.get('action_urls_expanded') == request.get('action_urls_expanded'))
         for pers, req in zip(persisted['items'], request['items']):
             self.assertEqual(pers['short_description'], req['short_description'])
-<<<<<<< HEAD
         self.assertEqual(pers['long_description'], req['long_description'])
         self.assertEqual(pers['is_checked'], req['is_checked'])
         if compare_urls:
             self.assertEqual(pers['action_url'], req['action_url'])
         self.assertEqual(pers['action_text'], req['action_text'])
         self.assertEqual(pers['action_external'], req['action_external'])
-=======
-            self.assertEqual(pers['long_description'], req['long_description'])
-            self.assertEqual(pers['is_checked'], req['is_checked'])
-            if compare_urls:
-                self.assertEqual(pers['action_url'], req['action_url'])
-            self.assertEqual(pers['action_text'], req['action_text'])
-            self.assertEqual(pers['action_external'], req['action_external'])
->>>>>>> 04f5f733
 
     def test_get_checklists(self):
         """ Tests the get checklists method. """
@@ -110,7 +98,7 @@
                                                            'course': self.course.location.course,
                                                            'name': self.course.location.name,
                                                            'checklist_index': 2})
-<<<<<<< HEAD
+
 
         def get_first_item(checklist):
             return checklist['items'][0]
@@ -121,15 +109,6 @@
 
         returned_checklist = json.loads(self.client.post(update_url, json.dumps(payload), "application/json").content)
         self.assertTrue(get_first_item(returned_checklist).get('is_checked'))
-=======
-        # ??? checklists[2] is a block of items. it seems you wantto set  [2][0] or something like that.
-        payload = self.course.checklists[2]
-        self.assertFalse(payload['items'][0].get('is_checked'))
-        payload['items'][0]['is_checked'] = True
-
-        returned_checklist = json.loads(self.client.post(update_url, json.dumps(payload), "application/json").content)
-        self.assertTrue(returned_checklist['items'][0].get('is_checked'))
->>>>>>> 04f5f733
         pers = self.get_persisted_checklists()
         self.compare_checklists(pers[2], returned_checklist)
 
