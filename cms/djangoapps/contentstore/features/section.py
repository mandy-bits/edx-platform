--- conflicted
+++ resolved
@@ -68,15 +68,9 @@
 
 
 @step('the section does not exist$')
-<<<<<<< HEAD
 def section_does_not_exist(_step):
-    css = 'span.section-name-span'
-    assert world.browser.is_element_not_present_by_css(css)
-=======
-def section_does_not_exist(step):
     css = 'h3[data-name="My Section"]'
     assert world.is_css_not_present(css)
->>>>>>> 3fe830a8
 
 
 @step('I see a release date for my section$')
